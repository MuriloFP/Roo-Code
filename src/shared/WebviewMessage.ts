import { ApiConfiguration, ApiProvider } from "./api"
import { Mode, PromptComponent, ModeConfig } from "./modes"

export type PromptMode = Mode | "enhance"

export type AudioType = "notification" | "celebration" | "progress_loop"

export interface WebviewMessage {
	type:
		| "apiConfiguration"
		| "currentApiConfigName"
		| "upsertApiConfiguration"
		| "deleteApiConfiguration"
		| "loadApiConfiguration"
		| "renameApiConfiguration"
		| "getListApiConfiguration"
		| "customInstructions"
		| "allowedCommands"
		| "alwaysAllowReadOnly"
		| "alwaysAllowWrite"
		| "alwaysAllowExecute"
		| "webviewDidLaunch"
		| "newTask"
		| "askResponse"
		| "clearTask"
		| "didShowAnnouncement"
		| "selectImages"
		| "exportCurrentTask"
		| "showTaskWithId"
		| "deleteTaskWithId"
		| "exportTaskWithId"
		| "resetState"
		| "requestOllamaModels"
		| "requestLmStudioModels"
		| "openImage"
		| "openFile"
		| "openMention"
		| "cancelTask"
		| "refreshGlamaModels"
		| "refreshOpenRouterModels"
		| "refreshOpenAiModels"
		| "alwaysAllowBrowser"
		| "alwaysAllowMcp"
		| "alwaysAllowModeSwitch"
		| "playSound"
		| "soundEnabled"
		| "soundVolume"
		| "diffEnabled"
		| "browserViewportSize"
		| "screenshotQuality"
		| "openMcpSettings"
		| "restartMcpServer"
		| "toggleToolAlwaysAllow"
		| "toggleMcpServer"
		| "updateMcpTimeout"
		| "fuzzyMatchThreshold"
		| "preferredLanguage"
		| "writeDelayMs"
		| "enhancePrompt"
		| "enhancedPrompt"
		| "draggedImages"
		| "deleteMessage"
		| "terminalOutputLineLimit"
		| "mcpEnabled"
		| "searchCommits"
		| "refreshGlamaModels"
		| "alwaysApproveResubmit"
		| "requestDelaySeconds"
		| "setApiConfigPassword"
		| "requestVsCodeLmModels"
		| "mode"
		| "updatePrompt"
		| "updateSupportPrompt"
		| "resetSupportPrompt"
		| "getSystemPrompt"
		| "systemPrompt"
		| "enhancementApiConfigId"
<<<<<<< HEAD
		| "experimentalDiffStrategy"
		| "externalApiSettings"
=======
		| "updateExperimental"
>>>>>>> f2ac5691
		| "autoApprovalEnabled"
		| "updateCustomMode"
		| "deleteCustomMode"
		| "setopenAiCustomModelInfo"
		| "openCustomModesSettings"
		| "externalApiEnabled"
		| "externalApiPort"
	text?: string
	disabled?: boolean
	askResponse?: ClineAskResponse
	apiConfiguration?: ApiConfiguration
	images?: string[]
	bool?: boolean
	value?: number
	commands?: string[]
	audioType?: AudioType
	serverName?: string
	toolName?: string
	alwaysAllow?: boolean
	mode?: Mode
	promptMode?: PromptMode
	customPrompt?: PromptComponent
	dataUrls?: string[]
	values?: Record<string, any>
	query?: string
	slug?: string
	modeConfig?: ModeConfig
	timeout?: number
}

export type ClineAskResponse = "yesButtonClicked" | "noButtonClicked" | "messageResponse"<|MERGE_RESOLUTION|>--- conflicted
+++ resolved
@@ -75,12 +75,8 @@
 		| "getSystemPrompt"
 		| "systemPrompt"
 		| "enhancementApiConfigId"
-<<<<<<< HEAD
-		| "experimentalDiffStrategy"
+		| "updateExperimental"
 		| "externalApiSettings"
-=======
-		| "updateExperimental"
->>>>>>> f2ac5691
 		| "autoApprovalEnabled"
 		| "updateCustomMode"
 		| "deleteCustomMode"
