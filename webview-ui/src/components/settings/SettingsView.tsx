import { VSCodeButton, VSCodeCheckbox, VSCodeLink, VSCodeTextField } from "@vscode/webview-ui-toolkit/react"
import { memo, useEffect, useState } from "react"
import { useExtensionState } from "../../context/ExtensionStateContext"
import { validateApiConfiguration, validateModelId } from "../../utils/validate"
import { vscode } from "../../utils/vscode"
import ApiOptions from "./ApiOptions"
import ApiConfigManager from "./ApiConfigManager"

type SettingsViewProps = {
	onDone: () => void
}

const SettingsView = ({ onDone }: SettingsViewProps) => {
	const {
		apiConfiguration,
		version,
		alwaysAllowReadOnly,
		setAlwaysAllowReadOnly,
		alwaysAllowWrite,
		setAlwaysAllowWrite,
		alwaysAllowExecute,
		setAlwaysAllowExecute,
		alwaysAllowBrowser,
		setAlwaysAllowBrowser,
		alwaysAllowMcp,
		setAlwaysAllowMcp,
		soundEnabled,
		setSoundEnabled,
		soundVolume,
		setSoundVolume,
		diffEnabled,
		setDiffEnabled,
		browserViewportSize,
		setBrowserViewportSize,
		openRouterModels,
		glamaModels,
		setAllowedCommands,
		allowedCommands,
		fuzzyMatchThreshold,
		setFuzzyMatchThreshold,
		writeDelayMs,
		setWriteDelayMs,
		screenshotQuality,
		setScreenshotQuality,
		terminalOutputLineLimit,
		setTerminalOutputLineLimit,
		mcpEnabled,
		alwaysApproveResubmit,
		setAlwaysApproveResubmit,
		requestDelaySeconds,
		setRequestDelaySeconds,
		currentApiConfigName,
		listApiConfigMeta,
		experimentalDiffStrategy,
		setExperimentalDiffStrategy,
<<<<<<< HEAD
		externalApiEnabled,
		setExternalApiEnabled,
		externalApiPort,
		setExternalApiPort,
=======
		alwaysAllowModeSwitch,
		setAlwaysAllowModeSwitch,
>>>>>>> f07109b6
	} = useExtensionState()
	const [apiErrorMessage, setApiErrorMessage] = useState<string | undefined>(undefined)
	const [modelIdErrorMessage, setModelIdErrorMessage] = useState<string | undefined>(undefined)
	const [commandInput, setCommandInput] = useState("")

	const handleSubmit = () => {
		const apiValidationResult = validateApiConfiguration(apiConfiguration)
		const modelIdValidationResult = validateModelId(apiConfiguration, glamaModels, openRouterModels)

		setApiErrorMessage(apiValidationResult)
		setModelIdErrorMessage(modelIdValidationResult)
		if (!apiValidationResult && !modelIdValidationResult) {
			vscode.postMessage({
				type: "apiConfiguration",
				apiConfiguration,
			})
			vscode.postMessage({ type: "alwaysAllowReadOnly", bool: alwaysAllowReadOnly })
			vscode.postMessage({ type: "alwaysAllowWrite", bool: alwaysAllowWrite })
			vscode.postMessage({ type: "alwaysAllowExecute", bool: alwaysAllowExecute })
			vscode.postMessage({ type: "alwaysAllowBrowser", bool: alwaysAllowBrowser })
			vscode.postMessage({ type: "alwaysAllowMcp", bool: alwaysAllowMcp })
			vscode.postMessage({ type: "allowedCommands", commands: allowedCommands ?? [] })
			vscode.postMessage({ type: "soundEnabled", bool: soundEnabled })
			vscode.postMessage({ type: "soundVolume", value: soundVolume })
			vscode.postMessage({ type: "diffEnabled", bool: diffEnabled })
			vscode.postMessage({ type: "browserViewportSize", text: browserViewportSize })
			vscode.postMessage({ type: "fuzzyMatchThreshold", value: fuzzyMatchThreshold ?? 1.0 })
			vscode.postMessage({ type: "writeDelayMs", value: writeDelayMs })
			vscode.postMessage({ type: "screenshotQuality", value: screenshotQuality ?? 75 })
			vscode.postMessage({ type: "terminalOutputLineLimit", value: terminalOutputLineLimit ?? 500 })
			vscode.postMessage({ type: "mcpEnabled", bool: mcpEnabled })
			vscode.postMessage({ type: "alwaysApproveResubmit", bool: alwaysApproveResubmit })
			vscode.postMessage({ type: "requestDelaySeconds", value: requestDelaySeconds })
			vscode.postMessage({ type: "currentApiConfigName", text: currentApiConfigName })
			vscode.postMessage({
				type: "upsertApiConfiguration",
				text: currentApiConfigName,
				apiConfiguration,
			})
			vscode.postMessage({ type: "experimentalDiffStrategy", bool: experimentalDiffStrategy })
<<<<<<< HEAD
			vscode.postMessage({
				type: "externalApiSettings",
				values: { enabled: externalApiEnabled, port: externalApiPort },
			})
=======
			vscode.postMessage({ type: "alwaysAllowModeSwitch", bool: alwaysAllowModeSwitch })
>>>>>>> f07109b6
			onDone()
		}
	}

	useEffect(() => {
		setApiErrorMessage(undefined)
		setModelIdErrorMessage(undefined)
	}, [apiConfiguration])

	// Initial validation on mount
	useEffect(() => {
		const apiValidationResult = validateApiConfiguration(apiConfiguration)
		const modelIdValidationResult = validateModelId(apiConfiguration, glamaModels, openRouterModels)
		setApiErrorMessage(apiValidationResult)
		setModelIdErrorMessage(modelIdValidationResult)
	}, [apiConfiguration, glamaModels, openRouterModels])

	const handleResetState = () => {
		vscode.postMessage({ type: "resetState" })
	}

	const handleAddCommand = () => {
		const currentCommands = allowedCommands ?? []
		if (commandInput && !currentCommands.includes(commandInput)) {
			const newCommands = [...currentCommands, commandInput]
			setAllowedCommands(newCommands)
			setCommandInput("")
			vscode.postMessage({
				type: "allowedCommands",
				commands: newCommands,
			})
		}
	}

	return (
		<div
			style={{
				position: "fixed",
				top: 0,
				left: 0,
				right: 0,
				bottom: 0,
				padding: "10px 0px 0px 20px",
				display: "flex",
				flexDirection: "column",
				overflow: "hidden",
			}}>
			<div
				style={{
					display: "flex",
					justifyContent: "space-between",
					alignItems: "center",
					marginBottom: "17px",
					paddingRight: 17,
				}}>
				<h3 style={{ color: "var(--vscode-foreground)", margin: 0 }}>Settings</h3>
				<VSCodeButton onClick={handleSubmit}>Done</VSCodeButton>
			</div>
			<div
				style={{ flexGrow: 1, overflowY: "scroll", paddingRight: 8, display: "flex", flexDirection: "column" }}>
				<div style={{ marginBottom: 40 }}>
					<h3 style={{ color: "var(--vscode-foreground)", margin: "0 0 15px 0" }}>Provider Settings</h3>
					<div style={{ marginBottom: 15 }}>
						<ApiConfigManager
							currentApiConfigName={currentApiConfigName}
							listApiConfigMeta={listApiConfigMeta}
							onSelectConfig={(configName: string) => {
								vscode.postMessage({
									type: "loadApiConfiguration",
									text: configName,
								})
							}}
							onDeleteConfig={(configName: string) => {
								vscode.postMessage({
									type: "deleteApiConfiguration",
									text: configName,
								})
							}}
							onRenameConfig={(oldName: string, newName: string) => {
								vscode.postMessage({
									type: "renameApiConfiguration",
									values: { oldName, newName },
									apiConfiguration,
								})
							}}
							onUpsertConfig={(configName: string) => {
								vscode.postMessage({
									type: "upsertApiConfiguration",
									text: configName,
									apiConfiguration,
								})
							}}
						/>
						<ApiOptions apiErrorMessage={apiErrorMessage} modelIdErrorMessage={modelIdErrorMessage} />
					</div>
				</div>

				<div style={{ marginBottom: 40 }}>
					<h3 style={{ color: "var(--vscode-foreground)", margin: "0 0 15px 0" }}>Auto-Approve Settings</h3>
					<p style={{ fontSize: "12px", marginBottom: 15, color: "var(--vscode-descriptionForeground)" }}>
						The following settings allow Roo to automatically perform operations without requiring approval.
						Enable these settings only if you fully trust the AI and understand the associated security
						risks.
					</p>

					<div style={{ marginBottom: 15 }}>
						<VSCodeCheckbox
							checked={alwaysAllowReadOnly}
							onChange={(e: any) => setAlwaysAllowReadOnly(e.target.checked)}>
							<span style={{ fontWeight: "500" }}>Always approve read-only operations</span>
						</VSCodeCheckbox>
						<p
							style={{
								fontSize: "12px",
								marginTop: "5px",
								color: "var(--vscode-descriptionForeground)",
							}}>
							When enabled, Roo will automatically view directory contents and read files without
							requiring you to click the Approve button.
						</p>
					</div>

					<div style={{ marginBottom: 15 }}>
						<VSCodeCheckbox
							checked={alwaysAllowWrite}
							onChange={(e: any) => setAlwaysAllowWrite(e.target.checked)}>
							<span style={{ fontWeight: "500" }}>Always approve write operations</span>
						</VSCodeCheckbox>
						<p style={{ fontSize: "12px", marginTop: "5px", color: "var(--vscode-descriptionForeground)" }}>
							Automatically create and edit files without requiring approval
						</p>
						{alwaysAllowWrite && (
							<div
								style={{
									marginTop: 10,
									paddingLeft: 10,
									borderLeft: "2px solid var(--vscode-button-background)",
								}}>
								<div style={{ display: "flex", alignItems: "center", gap: "10px" }}>
									<input
										type="range"
										min="0"
										max="5000"
										step="100"
										value={writeDelayMs}
										onChange={(e) => setWriteDelayMs(parseInt(e.target.value))}
										style={{
											flex: 1,
											accentColor: "var(--vscode-button-background)",
											height: "2px",
										}}
									/>
									<span style={{ minWidth: "45px", textAlign: "left" }}>{writeDelayMs}ms</span>
								</div>
								<p
									style={{
										fontSize: "12px",
										marginTop: "5px",
										color: "var(--vscode-descriptionForeground)",
									}}>
									Delay after writes to allow diagnostics to detect potential problems
								</p>
							</div>
						)}
					</div>

					<div style={{ marginBottom: 15 }}>
						<VSCodeCheckbox
							checked={alwaysAllowBrowser}
							onChange={(e: any) => setAlwaysAllowBrowser(e.target.checked)}>
							<span style={{ fontWeight: "500" }}>Always approve browser actions</span>
						</VSCodeCheckbox>
						<p style={{ fontSize: "12px", marginTop: "5px", color: "var(--vscode-descriptionForeground)" }}>
							Automatically perform browser actions without requiring approval
							<br />
							Note: Only applies when the model supports computer use
						</p>
					</div>

					<div style={{ marginBottom: 15 }}>
						<VSCodeCheckbox
							checked={alwaysApproveResubmit}
							onChange={(e: any) => setAlwaysApproveResubmit(e.target.checked)}>
							<span style={{ fontWeight: "500" }}>Always retry failed API requests</span>
						</VSCodeCheckbox>
						<p style={{ fontSize: "12px", marginTop: "5px", color: "var(--vscode-descriptionForeground)" }}>
							Automatically retry failed API requests when server returns an error response
						</p>
						{alwaysApproveResubmit && (
							<div
								style={{
									marginTop: 10,
									paddingLeft: 10,
									borderLeft: "2px solid var(--vscode-button-background)",
								}}>
								<div style={{ display: "flex", alignItems: "center", gap: "10px" }}>
									<input
										type="range"
										min="5"
										max="100"
										step="1"
										value={requestDelaySeconds}
										onChange={(e) => setRequestDelaySeconds(parseInt(e.target.value))}
										style={{
											flex: 1,
											accentColor: "var(--vscode-button-background)",
											height: "2px",
										}}
									/>
									<span style={{ minWidth: "45px", textAlign: "left" }}>{requestDelaySeconds}s</span>
								</div>
								<p
									style={{
										fontSize: "12px",
										marginTop: "5px",
										color: "var(--vscode-descriptionForeground)",
									}}>
									Delay before retrying the request
								</p>
							</div>
						)}
					</div>

					<div style={{ marginBottom: 5 }}>
						<VSCodeCheckbox
							checked={alwaysAllowMcp}
							onChange={(e: any) => setAlwaysAllowMcp(e.target.checked)}>
							<span style={{ fontWeight: "500" }}>Always approve MCP tools</span>
						</VSCodeCheckbox>
						<p style={{ fontSize: "12px", marginTop: "5px", color: "var(--vscode-descriptionForeground)" }}>
							Enable auto-approval of individual MCP tools in the MCP Servers view (requires both this
							setting and the tool's individual "Always allow" checkbox)
						</p>
					</div>

					<div style={{ marginBottom: 15 }}>
						<VSCodeCheckbox
							checked={alwaysAllowModeSwitch}
							onChange={(e: any) => setAlwaysAllowModeSwitch(e.target.checked)}>
							<span style={{ fontWeight: "500" }}>Always approve mode switching</span>
						</VSCodeCheckbox>
						<p style={{ fontSize: "12px", marginTop: "5px", color: "var(--vscode-descriptionForeground)" }}>
							Automatically switch between different AI modes without requiring approval
						</p>
					</div>

					<div style={{ marginBottom: 15 }}>
						<VSCodeCheckbox
							checked={alwaysAllowExecute}
							onChange={(e: any) => setAlwaysAllowExecute(e.target.checked)}>
							<span style={{ fontWeight: "500" }}>Always approve allowed execute operations</span>
						</VSCodeCheckbox>
						<p style={{ fontSize: "12px", marginTop: "5px", color: "var(--vscode-descriptionForeground)" }}>
							Automatically execute allowed terminal commands without requiring approval
						</p>

						{alwaysAllowExecute && (
							<div
								style={{
									marginTop: 10,
									paddingLeft: 10,
									borderLeft: "2px solid var(--vscode-button-background)",
								}}>
								<span style={{ fontWeight: "500" }}>Allowed Auto-Execute Commands</span>
								<p
									style={{
										fontSize: "12px",
										marginTop: "5px",
										color: "var(--vscode-descriptionForeground)",
									}}>
									Command prefixes that can be auto-executed when "Always approve execute operations"
									is enabled.
								</p>

								<div style={{ display: "flex", gap: "5px", marginTop: "10px" }}>
									<VSCodeTextField
										value={commandInput}
										onInput={(e: any) => setCommandInput(e.target.value)}
										onKeyDown={(e: any) => {
											if (e.key === "Enter") {
												e.preventDefault()
												handleAddCommand()
											}
										}}
										placeholder="Enter command prefix (e.g., 'git ')"
										style={{ flexGrow: 1 }}
									/>
									<VSCodeButton onClick={handleAddCommand}>Add</VSCodeButton>
								</div>

								<div
									style={{
										marginTop: "10px",
										display: "flex",
										flexWrap: "wrap",
										gap: "5px",
									}}>
									{(allowedCommands ?? []).map((cmd, index) => (
										<div
											key={index}
											style={{
												display: "flex",
												alignItems: "center",
												gap: "5px",
												backgroundColor: "var(--vscode-button-secondaryBackground)",
												padding: "2px 6px",
												borderRadius: "4px",
												border: "1px solid var(--vscode-button-secondaryBorder)",
												height: "24px",
											}}>
											<span>{cmd}</span>
											<VSCodeButton
												appearance="icon"
												style={{
													padding: 0,
													margin: 0,
													height: "20px",
													width: "20px",
													minWidth: "20px",
													display: "flex",
													alignItems: "center",
													justifyContent: "center",
													color: "var(--vscode-button-foreground)",
												}}
												onClick={() => {
													const newCommands = (allowedCommands ?? []).filter(
														(_, i) => i !== index,
													)
													setAllowedCommands(newCommands)
													vscode.postMessage({
														type: "allowedCommands",
														commands: newCommands,
													})
												}}>
												<span className="codicon codicon-close" />
											</VSCodeButton>
										</div>
									))}
								</div>
							</div>
						)}
					</div>
				</div>

				<div style={{ marginBottom: 40 }}>
					<h3 style={{ color: "var(--vscode-foreground)", margin: "0 0 15px 0" }}>External API Settings</h3>
					<div style={{ marginBottom: 15 }}>
						<VSCodeCheckbox
							checked={externalApiEnabled}
							onChange={(e: any) => {
								setExternalApiEnabled(e.target.checked)
								vscode.postMessage({
									type: "externalApiSettings",
									values: {
										enabled: e.target.checked,
										port: externalApiPort,
									},
								})
							}}>
							<span style={{ fontWeight: "500" }}>Enable External API Server</span>
						</VSCodeCheckbox>
						<p style={{ fontSize: "12px", marginTop: "5px", color: "var(--vscode-descriptionForeground)" }}>
							When enabled, RooCode will run an HTTP server that allows external applications to interact
							with it.
						</p>
					</div>

					{externalApiEnabled && (
						<div style={{ marginBottom: 15 }}>
							<label style={{ fontWeight: "500", display: "block", marginBottom: 5 }}>
								API Server Port
							</label>
							<VSCodeTextField
								value={externalApiPort?.toString()}
								onInput={(e: any) => {
									const port = parseInt(e.target.value)
									setExternalApiPort(port)
									vscode.postMessage({
										type: "externalApiSettings",
										values: {
											enabled: externalApiEnabled,
											port: port,
										},
									})
								}}
								placeholder="3000"
								style={{ width: "100px" }}
							/>
							<p
								style={{
									fontSize: "12px",
									marginTop: "5px",
									color: "var(--vscode-descriptionForeground)",
								}}>
								Port number for the external API server (default: 3000)
							</p>
						</div>
					)}
				</div>

				<div style={{ marginBottom: 40 }}>
					<h3 style={{ color: "var(--vscode-foreground)", margin: "0 0 15px 0" }}>Browser Settings</h3>
					<div style={{ marginBottom: 15 }}>
						<label style={{ fontWeight: "500", display: "block", marginBottom: 5 }}>Viewport size</label>
						<select
							value={browserViewportSize}
							onChange={(e) => setBrowserViewportSize(e.target.value)}
							style={{
								width: "100%",
								padding: "4px 8px",
								backgroundColor: "var(--vscode-input-background)",
								color: "var(--vscode-input-foreground)",
								border: "1px solid var(--vscode-input-border)",
								borderRadius: "2px",
								height: "28px",
							}}>
							<option value="1280x800">Large Desktop (1280x800)</option>
							<option value="900x600">Small Desktop (900x600)</option>
							<option value="768x1024">Tablet (768x1024)</option>
							<option value="360x640">Mobile (360x640)</option>
						</select>
						<p
							style={{
								fontSize: "12px",
								marginTop: "5px",
								color: "var(--vscode-descriptionForeground)",
							}}>
							Select the viewport size for browser interactions. This affects how websites are displayed
							and interacted with.
						</p>
					</div>

					<div style={{ marginBottom: 15 }}>
						<div style={{ display: "flex", alignItems: "center", gap: "5px" }}>
							<span style={{ fontWeight: "500", minWidth: "100px" }}>Screenshot quality</span>
							<input
								type="range"
								min="1"
								max="100"
								step="1"
								value={screenshotQuality ?? 75}
								onChange={(e) => setScreenshotQuality(parseInt(e.target.value))}
								style={{
									flexGrow: 1,
									accentColor: "var(--vscode-button-background)",
									height: "2px",
								}}
							/>
							<span style={{ minWidth: "35px", textAlign: "left" }}>{screenshotQuality ?? 75}%</span>
						</div>
						<p
							style={{
								fontSize: "12px",
								marginTop: "5px",
								color: "var(--vscode-descriptionForeground)",
							}}>
							Adjust the WebP quality of browser screenshots. Higher values provide clearer screenshots
							but increase token usage.
						</p>
					</div>
				</div>

				<div style={{ marginBottom: 40 }}>
					<h3 style={{ color: "var(--vscode-foreground)", margin: "0 0 15px 0" }}>Notification Settings</h3>
					<div style={{ marginBottom: 15 }}>
						<VSCodeCheckbox checked={soundEnabled} onChange={(e: any) => setSoundEnabled(e.target.checked)}>
							<span style={{ fontWeight: "500" }}>Enable sound effects</span>
						</VSCodeCheckbox>
						<p
							style={{
								fontSize: "12px",
								marginTop: "5px",
								color: "var(--vscode-descriptionForeground)",
							}}>
							When enabled, Roo will play sound effects for notifications and events.
						</p>
					</div>
					{soundEnabled && (
						<div
							style={{
								marginLeft: 0,
								paddingLeft: 10,
								borderLeft: "2px solid var(--vscode-button-background)",
							}}>
							<div style={{ display: "flex", alignItems: "center", gap: "5px" }}>
								<span style={{ fontWeight: "500", minWidth: "100px" }}>Volume</span>
								<input
									type="range"
									min="0"
									max="1"
									step="0.01"
									value={soundVolume ?? 0.5}
									onChange={(e) => setSoundVolume(parseFloat(e.target.value))}
									style={{
										flexGrow: 1,
										accentColor: "var(--vscode-button-background)",
										height: "2px",
									}}
									aria-label="Volume"
								/>
								<span style={{ minWidth: "35px", textAlign: "left" }}>
									{((soundVolume ?? 0.5) * 100).toFixed(0)}%
								</span>
							</div>
						</div>
					)}
				</div>

				<div style={{ marginBottom: 40 }}>
					<h3 style={{ color: "var(--vscode-foreground)", margin: "0 0 15px 0" }}>Advanced Settings</h3>
					<div style={{ marginBottom: 15 }}>
						<div style={{ display: "flex", alignItems: "center", gap: "5px" }}>
							<span style={{ fontWeight: "500", minWidth: "150px" }}>Terminal output limit</span>
							<input
								type="range"
								min="100"
								max="5000"
								step="100"
								value={terminalOutputLineLimit ?? 500}
								onChange={(e) => setTerminalOutputLineLimit(parseInt(e.target.value))}
								style={{
									flexGrow: 1,
									accentColor: "var(--vscode-button-background)",
									height: "2px",
								}}
							/>
							<span style={{ minWidth: "45px", textAlign: "left" }}>
								{terminalOutputLineLimit ?? 500}
							</span>
						</div>
						<p style={{ fontSize: "12px", marginTop: "5px", color: "var(--vscode-descriptionForeground)" }}>
							Maximum number of lines to include in terminal output when executing commands. When exceeded
							lines will be removed from the middle, saving tokens.
						</p>
					</div>

					<div style={{ marginBottom: 15 }}>
						<VSCodeCheckbox
							checked={diffEnabled}
							onChange={(e: any) => {
								setDiffEnabled(e.target.checked)
								if (!e.target.checked) {
									// Reset experimental strategy when diffs are disabled
									setExperimentalDiffStrategy(false)
								}
							}}>
							<span style={{ fontWeight: "500" }}>Enable editing through diffs</span>
						</VSCodeCheckbox>
						<p
							style={{
								fontSize: "12px",
								marginTop: "5px",
								color: "var(--vscode-descriptionForeground)",
							}}>
							When enabled, Roo will be able to edit files more quickly and will automatically reject
							truncated full-file writes. Works best with the latest Claude 3.5 Sonnet model.
						</p>

						{diffEnabled && (
							<div
								style={{
									marginTop: 10,
									paddingLeft: 10,
									borderLeft: "2px solid var(--vscode-button-background)",
								}}>
								<div style={{ display: "flex", alignItems: "center", gap: "5px" }}>
									<span style={{ color: "var(--vscode-errorForeground)" }}>⚠️</span>
									<VSCodeCheckbox
										checked={experimentalDiffStrategy}
										onChange={(e: any) => setExperimentalDiffStrategy(e.target.checked)}>
										<span style={{ fontWeight: "500" }}>
											Use experimental unified diff strategy
										</span>
									</VSCodeCheckbox>
								</div>
								<p
									style={{
										fontSize: "12px",
										marginBottom: 15,
										color: "var(--vscode-descriptionForeground)",
									}}>
									Enable the experimental unified diff strategy. This strategy might reduce the number
									of retries caused by model errors but may cause unexpected behavior or incorrect
									edits. Only enable if you understand the risks and are willing to carefully review
									all changes.
								</p>

								<div style={{ display: "flex", alignItems: "center", gap: "5px" }}>
									<span style={{ fontWeight: "500", minWidth: "100px" }}>Match precision</span>
									<input
										type="range"
										min="0.8"
										max="1"
										step="0.005"
										value={fuzzyMatchThreshold ?? 1.0}
										onChange={(e) => {
											setFuzzyMatchThreshold(parseFloat(e.target.value))
										}}
										style={{
											flexGrow: 1,
											accentColor: "var(--vscode-button-background)",
											height: "2px",
										}}
									/>
									<span style={{ minWidth: "35px", textAlign: "left" }}>
										{Math.round((fuzzyMatchThreshold || 1) * 100)}%
									</span>
								</div>
								<p
									style={{
										fontSize: "12px",
										marginTop: "5px",
										color: "var(--vscode-descriptionForeground)",
									}}>
									This slider controls how precisely code sections must match when applying diffs.
									Lower values allow more flexible matching but increase the risk of incorrect
									replacements. Use values below 100% with extreme caution.
								</p>
							</div>
						)}
					</div>
				</div>

				<div
					style={{
						textAlign: "center",
						color: "var(--vscode-descriptionForeground)",
						fontSize: "12px",
						lineHeight: "1.2",
						marginTop: "auto",
						padding: "10px 8px 15px 0px",
					}}>
					<p style={{ wordWrap: "break-word", margin: 0, padding: 0 }}>
						If you have any questions or feedback, feel free to open an issue at{" "}
						<VSCodeLink href="https://github.com/RooVetGit/Roo-Code" style={{ display: "inline" }}>
							github.com/RooVetGit/Roo-Code
						</VSCodeLink>{" "}
						or join{" "}
						<VSCodeLink href="https://www.reddit.com/r/RooCode/" style={{ display: "inline" }}>
							reddit.com/r/RooCode
						</VSCodeLink>
					</p>
					<p style={{ fontStyle: "italic", margin: "10px 0 0 0", padding: 0, marginBottom: 100 }}>
						v{version}
					</p>

					<p
						style={{
							fontSize: "12px",
							marginTop: "5px",
							color: "var(--vscode-descriptionForeground)",
						}}>
						This will reset all global state and secret storage in the extension.
					</p>

					<VSCodeButton
						onClick={handleResetState}
						appearance="secondary"
						style={{ marginTop: "5px", width: "auto" }}>
						Reset State
					</VSCodeButton>
				</div>
			</div>
		</div>
	)
}

export default memo(SettingsView)<|MERGE_RESOLUTION|>--- conflicted
+++ resolved
@@ -53,15 +53,12 @@
 		listApiConfigMeta,
 		experimentalDiffStrategy,
 		setExperimentalDiffStrategy,
-<<<<<<< HEAD
 		externalApiEnabled,
 		setExternalApiEnabled,
 		externalApiPort,
 		setExternalApiPort,
-=======
 		alwaysAllowModeSwitch,
 		setAlwaysAllowModeSwitch,
->>>>>>> f07109b6
 	} = useExtensionState()
 	const [apiErrorMessage, setApiErrorMessage] = useState<string | undefined>(undefined)
 	const [modelIdErrorMessage, setModelIdErrorMessage] = useState<string | undefined>(undefined)
@@ -102,14 +99,11 @@
 				apiConfiguration,
 			})
 			vscode.postMessage({ type: "experimentalDiffStrategy", bool: experimentalDiffStrategy })
-<<<<<<< HEAD
 			vscode.postMessage({
 				type: "externalApiSettings",
 				values: { enabled: externalApiEnabled, port: externalApiPort },
 			})
-=======
 			vscode.postMessage({ type: "alwaysAllowModeSwitch", bool: alwaysAllowModeSwitch })
->>>>>>> f07109b6
 			onDone()
 		}
 	}
